import itertools
import json
import logging
import os
from pathlib import Path
from typing import Any, Callable, Dict, List, Optional, Tuple, Union, cast  # noqa: F401

import torch
from omegaconf import DictConfig
from torch import Tensor, nn
from torch.nn import functional as F
from torch.utils.data import DataLoader, Dataset
from torch.utils.hooks import RemovableHandle
from torchmetrics import Accuracy, MeanMetric
from torchmetrics.classification.accuracy import MulticlassAccuracy
from tqdm.autonotebook import tqdm
from transformers import CLIPModel, CLIPProcessor, CLIPVisionModel
from transformers.models.clip.modeling_clip import CLIPVisionTransformer

from fusion_bench.dataset import CLIPDataset
from fusion_bench.mixins import LightningFabricMixin
from fusion_bench.models.hf_clip import HFCLIPClassifier
from fusion_bench.taskpool import BaseTaskPool
from fusion_bench.tasks.clip_classification import get_classnames_and_templates
from fusion_bench.utils import instantiate
from fusion_bench.utils.parameters import count_parameters

os.environ["TOKENIZERS_PARALLELISM"] = "false"

log = logging.getLogger(__name__)


def raw_image_collate_fn(batch):
    images, labels = tuple(zip(*batch))
    labels = torch.as_tensor(labels)
    return images, labels


class LayerWiseFeatureSaver:
    def __init__(
        self,
        save_path: Path,
        first_token_only: bool = True,
        max_num: Optional[int] = None,
    ):
        self.save_path = save_path
        self.first_token_only = first_token_only
        self.max_num = max_num
        self.features = []

    def __call__(self, module, input, output: Tuple[Tensor]):
        features = output[0].detach().cpu()
        if self.first_token_only:
            features = features[:, 0]
        if self.max_num is not None and self.max_num > 0:
            if len(self.features) > self.max_num:
                return
            elif features.size(0) + len(self.features) > self.max_num:
                self.features.append(features[: self.max_num - len(self.features)])
            else:
                self.features.append(features)
        else:
            self.features.append(features)

    def save_features(self):
        features = torch.cat(self.features, dim=0)
        if self.save_path is not None:
            self.save_path.parent.mkdir(parents=True, exist_ok=True)
            print(f"Saving features to {self.save_path}")
            torch.save(features, self.save_path)


class CLIPVisionModelTaskPool(
    BaseTaskPool,
    LightningFabricMixin,
):
    """
    This class is used to define the image classification task for CLIP models.

    Attributes:
        test_datasets (Union[DictConfig, Dict[str, Dataset]]): The test datasets to evaluate the model on.
        processor (Union[DictConfig, CLIPProcessor]): The processor used for preprocessing the input data.
        data_processor (Union[DictConfig, CLIPProcessor]): The data processor used for processing the input data.
        clip_model (Union[DictConfig, CLIPModel]): The CLIP model used for evaluation.
        dataloader_kwargs (DictConfig): Keyword arguments for the data loader.
        layer_wise_feature_save_path (Optional[str]): Path to save the layer-wise features.
        layer_wise_feature_first_token_only (bool): Boolean indicating whether to save only the first token of the features.
        layer_wise_feature_max_num (Optional[int]): Maximum number of features to save.
        fast_dev_run (bool): Boolean indicating whether to run in fast development mode.
    """

    _is_setup = False

    # hooks and handles for saving layer-wise features
    _layer_wise_feature_save_hooks: Dict[int, LayerWiseFeatureSaver] = {}
    _layer_wise_feature_save_hook_handles: Dict[int, RemovableHandle] = {}

    _config_mapping = BaseTaskPool._config_mapping | {
        "_test_datasets": "test_datasets",
        "_processor": "processor",
        "_data_processor": "data_processor",
        "_clip_model": "clip_model",
        "_dataloader_kwargs": "dataloader_kwargs",
        "_layer_wise_feature_save_path": "layer_wise_feature_save_path",
        "fast_dev_run": "fast_dev_run",
    }

    def __init__(
        self,
        test_datasets: Union[DictConfig, Dict[str, Dataset]],
        *,
        processor: Union[DictConfig, CLIPProcessor],
        data_processor: Union[DictConfig, CLIPProcessor],
        clip_model: Union[DictConfig, CLIPModel],
        dataloader_kwargs: DictConfig = None,
        layer_wise_feature_save_path: Optional[str] = None,
        layer_wise_feature_first_token_only: bool = True,
        layer_wise_feature_max_num: Optional[int] = None,
        fast_dev_run: bool = False,
        **kwargs,
    ):
        """
        Initialize the CLIPVisionModelTaskPool.
        """
        self._test_datasets = test_datasets
        self._processor = processor
        self._data_processor = data_processor
        self._clip_model = clip_model
        self._dataloader_kwargs = dataloader_kwargs or {}

        # layer-wise feature saving
        self._layer_wise_feature_save_path = layer_wise_feature_save_path
        self.layer_wise_feature_save_path = (
            Path(layer_wise_feature_save_path)
            if layer_wise_feature_save_path is not None
            else None
        )
        self.layer_wise_feature_first_token_only = layer_wise_feature_first_token_only
        self.layer_wise_feature_max_num = layer_wise_feature_max_num

        self.fast_dev_run = fast_dev_run
        super().__init__(**kwargs)

    def setup(self):
        """
        Set up the processor, data processor, CLIP model, test datasets, and data loaders.
        """
        # setup processor and clip model
        self.processor = (
            instantiate(self._processor)
            if isinstance(self._processor, DictConfig)
            else self._processor
        )
        self.data_processor = (
            instantiate(self._data_processor)
            if isinstance(self._data_processor, DictConfig)
            else self._data_processor
        )
        self.clip_model = (
            instantiate(self._clip_model)
            if isinstance(self._clip_model, DictConfig)
            else self._clip_model
        )
        self.clip_model = self.fabric.to_device(self.clip_model)
        self.clip_model.requires_grad_(False)
        self.clip_model.eval()

        # Load the test datasets
        self.test_datasets = {
            name: instantiate(dataset) if isinstance(dataset, DictConfig) else dataset
            for name, dataset in self._test_datasets.items()
        }
        self.test_datasets = {
            name: CLIPDataset(dataset, self.data_processor)
            for name, dataset in self.test_datasets.items()
        }
        # Setup the dataloaders
        self.test_dataloaders = {
            name: DataLoader(
                dataset,
                **self._dataloader_kwargs,
                collate_fn=(
                    raw_image_collate_fn if self.data_processor is None else None
                ),
            )
            for name, dataset in self.test_datasets.items()
        }
        self.test_dataloaders = {
            name: self.fabric.setup_dataloaders(dataloader)
            for name, dataloader in self.test_dataloaders.items()
        }

        self._is_setup = True

    @torch.no_grad()
    def _evaluate(
        self,
        classifier: HFCLIPClassifier,
        test_loader: DataLoader,
        num_classes: int,
    ):
        """
        Evaluate the classifier on the test dataset.

        Args:
            classifier (HFCLIPClassifier): The classifier to evaluate.
            test_loader (DataLoader): The data loader for the test dataset.
            num_classes (int): The number of classes in the classification task.

        Returns:
            Dict[str, float]: A dictionary containing the accuracy and loss of the classifier on the test dataset.
        """
        accuracy: MulticlassAccuracy = Accuracy(
            task="multiclass", num_classes=num_classes
        )
        classifier.eval()
        loss_metric = MeanMetric()
        # if fast_dev_run is set, we only evaluate on a batch of the data
        if self.fast_dev_run:
            log.info("Running under fast_dev_run mode, evaluating on a single batch.")
            test_loader = itertools.islice(test_loader, 1)
        else:
            test_loader = test_loader

        for batch in (
            pbar := tqdm(
                test_loader, desc="Evaluating", leave=False, dynamic_ncols=True
            )
        ):
            inputs, targets = batch
            outputs = classifier(inputs, return_image_embeds=True, return_dict=True)
            logits: Tensor = outputs["logits"]

            loss = F.cross_entropy(logits, targets)
            loss_metric.update(loss.detach().cpu())
            acc = accuracy(logits.detach().cpu(), targets.detach().cpu())
            pbar.set_postfix(
                {
                    "accuracy": accuracy.compute().item(),
                    "loss": loss_metric.compute().item(),
                }
            )

        acc = accuracy.compute().item()
        loss = loss_metric.compute().item()
        results = {"accuracy": acc, "loss": loss}
        return results

    def evaluate(self, model: Union[CLIPVisionModel, CLIPVisionTransformer]):
        """
        Evaluate the model on the image classification task.

        Args:
            model (Union[CLIPVisionModel, CLIPVisionTransformer]): The model to evaluate.

        Returns:
            Dict[str, Any]: A dictionary containing the evaluation results for each task.
        """
        if not self._is_setup:
            self.setup()

        report = {}
        # CLIPVisionModel works the same with CLIPVisonTransformer, so we can use it directly
        self.clip_model.vision_model = model
        classifier = HFCLIPClassifier(self.clip_model, processor=self.processor)
        classifier = cast(HFCLIPClassifier, self.fabric.to_device(classifier))
        # collect basic model information
        training_params, all_params = count_parameters(model)
        report["model_info"] = {
            "trainable_params": training_params,
            "all_params": all_params,
            "trainable_percentage": training_params / all_params,
        }
        for task_name, test_dataloader in tqdm(
            self.test_dataloaders.items(),
            desc="Evaluating tasks",
            total=len(self.test_dataloaders),
        ):
            classnames, templates = get_classnames_and_templates(task_name)
            self.on_task_evaluation_begin(classifier, task_name)
            classifier.set_classification_task(classnames, templates)
            result = self._evaluate(
                classifier,
                test_dataloader,
                num_classes=len(classnames),
            )
            report[task_name] = result
            self.on_task_evaluation_end()

        # calculate the average accuracy and loss
<<<<<<< HEAD
        report["average"] = {}
        accuracies = [
            value["accuracy"] for key, value in report.items() if "accuracy" in value
        ]
        if len(accuracies) > 0:
            average_accuracy = sum(accuracies) / len(accuracies)
            report["average"]["accuracy"] = average_accuracy
        losses = [value["loss"] for key, value in report.items() if "loss" in value]
        if len(losses) > 0:
            average_loss = sum(losses) / len(losses)
            report["average"]["loss"] = average_loss
=======
        if "average" not in report:
            report["average"] = {}
            accuracies = [
                value["accuracy"] for key, value in report.items() if "accuracy" in value
            ]
            if len(accuracies) > 0:
                average_accuracy = sum(accuracies) / len(accuracies)
                report["average"]["accuracy"] = average_accuracy
            losses = [value["loss"] for key, value in report.items() if "loss" in value]
            if len(losses) > 0:
                average_loss = sum(losses) / len(losses)
                report["average"]["loss"] = average_loss
>>>>>>> 3698efb1

        log.info(f"Evaluation Result: {report}")
        if self.fabric.is_global_zero and len(self.fabric._loggers) > 0:
            with open(os.path.join(self.log_dir, "report.json"), "w") as fp:
                json.dump(report, fp)
        return report

    def on_task_evaluation_begin(self, classifier: HFCLIPClassifier, task_name: str):
        """
        Called at the beginning of task evaluation to set up hooks for saving layer-wise features.

        Args:
            classifier (HFCLIPClassifier): The classifier being evaluated.
            task_name (str): The name of the task being evaluated.
        """
        if self.layer_wise_feature_save_path is not None:
            # setup hooks for saving layer-wise features
            assert isinstance(
                classifier.clip_model.vision_model,
                (CLIPVisionTransformer, CLIPVisionModel),
            ), "Vision model is expected to be a CLIPVisionTransformer"
            vision_model = classifier.clip_model.vision_model
            if isinstance(vision_model, CLIPVisionModel):
                vision_model = vision_model.vision_model
                # assign forward hooks for each layer
            for i, layer in enumerate(vision_model.encoder.layers):
                self._layer_wise_feature_save_hooks[i] = LayerWiseFeatureSaver(
                    self.layer_wise_feature_save_path / task_name / f"layer_{i}.pth",
                    first_token_only=self.layer_wise_feature_first_token_only,
                    max_num=self.layer_wise_feature_max_num,
                )
                self._layer_wise_feature_save_hook_handles[i] = (
                    layer.register_forward_hook(self._layer_wise_feature_save_hooks[i])
                )

    def on_task_evaluation_end(self):
        """
        Called at the end of task evaluation to save features and remove hooks.
        """
        if self.layer_wise_feature_save_path is not None:
            # save features and remove hooks after evaluation
            for i, hook in self._layer_wise_feature_save_hooks.items():
                hook.save_features()
                self._layer_wise_feature_save_hook_handles[i].remove()<|MERGE_RESOLUTION|>--- conflicted
+++ resolved
@@ -288,19 +288,6 @@
             self.on_task_evaluation_end()
 
         # calculate the average accuracy and loss
-<<<<<<< HEAD
-        report["average"] = {}
-        accuracies = [
-            value["accuracy"] for key, value in report.items() if "accuracy" in value
-        ]
-        if len(accuracies) > 0:
-            average_accuracy = sum(accuracies) / len(accuracies)
-            report["average"]["accuracy"] = average_accuracy
-        losses = [value["loss"] for key, value in report.items() if "loss" in value]
-        if len(losses) > 0:
-            average_loss = sum(losses) / len(losses)
-            report["average"]["loss"] = average_loss
-=======
         if "average" not in report:
             report["average"] = {}
             accuracies = [
@@ -313,7 +300,6 @@
             if len(losses) > 0:
                 average_loss = sum(losses) / len(losses)
                 report["average"]["loss"] = average_loss
->>>>>>> 3698efb1
 
         log.info(f"Evaluation Result: {report}")
         if self.fabric.is_global_zero and len(self.fabric._loggers) > 0:
