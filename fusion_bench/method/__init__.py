# flake8: noqa F401
import sys
from typing import TYPE_CHECKING

from fusion_bench.utils.lazy_imports import LazyImporter

_import_structure = {
    # --------------
    "base_algorithm": ["BaseModelFusionAlgorithm", "BaseAlgorithm"],
    "dummy": ["DummyAlgorithm"],
    # single task learning (fine-tuning)
    "classification": [
        "ImageClassificationFineTuningForCLIP",
        "ContinualImageClassificationFineTuningForCLIP",
    ],
    "lm_finetune": ["FullFinetuneSFT", "PeftFinetuneSFT", "BradleyTerryRewardModeling"],
    # analysis
    "analysis": ["TaskVectorCosSimilarity", "TaskVectorViolinPlot"],
    # model ensemble methods
    "ensemble": [
        "SimpleEnsembleAlgorithm",
        "WeightedEnsembleAlgorithm",
        "MaxModelPredictorAlgorithm",
    ],
    # model merging methods
    "linear": [
        "ExPOAlgorithm",
        "ExPOAlgorithmForLlama",
        "SimpleAverageForLlama",
        "TaskArithmeticForLlama",
        "LinearInterpolationAlgorithm",
    ],
    "slerp": ["SlerpMergeAlgorithm"],
    "simple_average": ["SimpleAverageAlgorithm"],
    "weighted_average": ["WeightedAverageAlgorithm", "WeightedAverageForLLama"],
    "task_arithmetic": ["TaskArithmeticAlgorithm"],
    "ties_merging": ["TiesMergingAlgorithm"],
    "dare": ["DareSimpleAverage", "DareTaskArithmetic", "DareTiesMerging"],
    "fisher_merging": [
        "FisherMergingForCLIPVisionModel",
        "FisherMergingAlgorithmForGPT2",
    ],
    "regmean": ["RegMeanAlgorithmForCLIP", "RegMeanAlgorithmForGPT2"],
    "adamerging": [
        "CLIPTaskWiseAdaMergingAlgorithm",
        "CLIPLayerWiseAdaMergingAlgorithm",
        "GPT2LayerWiseAdaMergingAlgorithm",
        "LayerWiseAdaMergingForLlamaSFT",
        "FlanT5LayerWiseAdaMergingAlgorithm",
    ],
    "pwe_moe": [
        "PWEMoELinearScalarizationForCLIP",
        "PWEMoExactParetoOptimalForCLIP",
    ],
    "ada_svd": ["AdaSVDMergingForCLIPVisionModel"],
    "doge_ta": ["DOGE_TA_Algorithm"],
    "task_singular_vector": ["TaskSingularVectorMerging"],
<<<<<<< HEAD
=======
    "isotropic_merging": [
        "ISO_C_Merge",  # alias
        "ISO_CTS_Merge",  # alias
        "IsotropicMergingInCommonAndTaskSubspace",
        "IsotropicMergingInCommonSubspace",
    ],
>>>>>>> 419d08c6
    "opcm": ["OPCMForCLIP"],
    # plug-and-play model merging methods
    "concrete_subspace": [
        "ConcreteTaskArithmeticAlgorithmForCLIP",
        "ConcreteTaskWiseAdaMergingForCLIP",
        "ConcreteLayerWiseAdaMergingForCLIP",
        "ConcreteSafeLayerWiseAdaMergingForCLIP",
        "ConcreteSafeTaskWiseAdaMergingForCLIP",
        "PostDefenseAWMAlgorithmForCLIP",
        "PostDefenseSAUAlgorithmForCLIP",
    ],
    # model mixing methods
    "depth_upscaling": ["DepthUpscalingAlgorithm", "DepthUpscalingForLlama"],
    "mixture_of_experts": [
        "MixtralUpscalingAlgorithm",
        "MixtralForCausalLMUpscalingAlgorithm",
        "MixtralMoEMergingAlgorithm",
        "MixtralForCausalLMMergingAlgorithm",
    ],
    "dawe": ["DataAdaptiveWeightEnsemblingForCLIP"],
    "we_moe": ["CLIPWeightEnsemblingMoEAlgorithm"],
    "rankone_moe": ["CLIPRankOneMoEAlgorithm", "RankOneMoEAlgorithm"],
    "sparse_we_moe": [
        "SparseWeightEnsemblingMoEAlgorithm",
        "SparseCLIPWeightEnsemblingMoEAlgorithm",
    ],
    "model_recombination": ["ModelRecombinationAlgorithm"],
    "smile_upscaling": [
        "SmileUpscalingAlgorithm",
        "SingularProjectionMergingAlgorithm",
    ],
    # pruning methods
    "pruning": [
        "MagnitudeDiffPruningAlgorithm",
        "RandomPruningForLlama",
        "MagnitudePruningForLlama",
        "WandaPruningForLlama",
    ],
    "sparselo": [
        "IterativeSparseLoForLlama",
        "SparseLoForLlama",
        "PCPSparseLoForLlama",
    ],
}


if TYPE_CHECKING:
    from .ada_svd import AdaSVDMergingForCLIPVisionModel
    from .adamerging import *
    from .analysis import TaskVectorCosSimilarity, TaskVectorViolinPlot
    from .base_algorithm import BaseAlgorithm, BaseModelFusionAlgorithm
    from .classification import (
        ContinualImageClassificationFineTuningForCLIP,
        ImageClassificationFineTuningForCLIP,
    )
    from .concrete_subspace import (
        ConcreteLayerWiseAdaMergingForCLIP,
        ConcreteSafeLayerWiseAdaMergingForCLIP,
        ConcreteSafeTaskWiseAdaMergingForCLIP,
        ConcreteTaskArithmeticAlgorithmForCLIP,
        ConcreteTaskWiseAdaMergingForCLIP,
        PostDefenseAWMAlgorithmForCLIP,
        PostDefenseSAUAlgorithmForCLIP,
    )
    from .dare import DareSimpleAverage, DareTaskArithmetic, DareTiesMerging
    from .dawe import DataAdaptiveWeightEnsemblingForCLIP
    from .depth_upscaling import DepthUpscalingAlgorithm, DepthUpscalingForLlama
    from .doge_ta import DOGE_TA_Algorithm
    from .dummy import DummyAlgorithm
    from .ensemble import (
        MaxModelPredictorAlgorithm,
        SimpleEnsembleAlgorithm,
        WeightedEnsembleAlgorithm,
    )
    from .fisher_merging import FisherMergingForCLIPVisionModel
    from .isotropic_merging import (
        ISO_C_Merge,
        ISO_CTS_Merge,
        IsotropicMergingInCommonAndTaskSubspace,
        IsotropicMergingInCommonSubspace,
    )
    from .linear import (
        ExPOAlgorithm,
        ExPOAlgorithmForLlama,
        LinearInterpolationAlgorithm,
        SimpleAverageForLlama,
        TaskArithmeticForLlama,
    )
    from .lm_finetune import *
    from .mixture_of_experts import (
        MixtralForCausalLMMergingAlgorithm,
        MixtralForCausalLMUpscalingAlgorithm,
        MixtralMoEMergingAlgorithm,
        MixtralUpscalingAlgorithm,
    )
    from .model_recombination import ModelRecombinationAlgorithm
    from .opcm import OPCMForCLIP
    from .pruning import (
        MagnitudeDiffPruningAlgorithm,
        MagnitudePruningForLlama,
        RandomPruningForLlama,
        WandaPruningForLlama,
    )
    from .pwe_moe import (
        PWEMoELinearScalarizationForCLIP,
        PWEMoExactParetoOptimalForCLIP,
    )
    from .rankone_moe import CLIPRankOneMoEAlgorithm, RankOneMoEAlgorithm
    from .regmean import RegMeanAlgorithmForCLIP, RegMeanAlgorithmForGPT2
    from .simple_average import SimpleAverageAlgorithm
    from .slerp import SlerpMergeAlgorithm
    from .smile_upscaling import (
        SingularProjectionMergingAlgorithm,
        SmileUpscalingAlgorithm,
    )
    from .sparse_we_moe import (
        SparseCLIPWeightEnsemblingMoEAlgorithm,
        SparseWeightEnsemblingMoEAlgorithm,
    )
    from .sparselo import (
        IterativeSparseLoForLlama,
        PCPSparseLoForLlama,
        SparseLoForLlama,
    )
    from .task_arithmetic import TaskArithmeticAlgorithm
    from .task_singular_vector import TaskSingularVectorMerging
    from .ties_merging import TiesMergingAlgorithm
    from .we_moe import CLIPWeightEnsemblingMoEAlgorithm
    from .weighted_average import WeightedAverageAlgorithm, WeightedAverageForLLama

else:
    sys.modules[__name__] = LazyImporter(
        __name__,
        globals()["__file__"],
        _import_structure,
    )<|MERGE_RESOLUTION|>--- conflicted
+++ resolved
@@ -55,15 +55,12 @@
     "ada_svd": ["AdaSVDMergingForCLIPVisionModel"],
     "doge_ta": ["DOGE_TA_Algorithm"],
     "task_singular_vector": ["TaskSingularVectorMerging"],
-<<<<<<< HEAD
-=======
     "isotropic_merging": [
         "ISO_C_Merge",  # alias
         "ISO_CTS_Merge",  # alias
         "IsotropicMergingInCommonAndTaskSubspace",
         "IsotropicMergingInCommonSubspace",
     ],
->>>>>>> 419d08c6
     "opcm": ["OPCMForCLIP"],
     # plug-and-play model merging methods
     "concrete_subspace": [
