import functools
import logging
import os
from copy import deepcopy
from typing import Any, Dict, List, Mapping, Optional, Union, cast  # noqa: F401

import lightning
import lightning as L
import lightning.fabric.wrappers
import torch
from torch import Tensor
from torch.utils.data import DataLoader
from tqdm.autonotebook import tqdm
from transformers import T5ForConditionalGeneration
from transformers.data import default_data_collator

from fusion_bench.method import BaseAlgorithm
from fusion_bench.method.task_arithmetic.task_arithmetic import task_arithmetic_merge
from fusion_bench.mixins import (
    LightningFabricMixin,
    SimpleProfilerMixin,
    auto_register_config,
)
from fusion_bench.modelpool import Seq2SeqLMPool
from fusion_bench.models.we_moe import WeightEnsemblingMoE
<<<<<<< HEAD
from fusion_bench.utils import print_parameters, timeit_context
from fusion_bench.utils.data import InfiniteDataLoader
=======
from fusion_bench.utils import timeit_context
from fusion_bench.utils.data import InfiniteDataLoader, load_tensor_from_file
from fusion_bench.utils.instantiate_utils import instantiate
from fusion_bench.utils.parameters import print_parameters
>>>>>>> 36b7b7e3

from .entropy_loss import entropy_loss
from .utils import get_memory_usage

log = logging.getLogger(__name__)


@auto_register_config
class FlanT5WeightEnsemblingMoEAlgorithm(
    LightningFabricMixin,
    SimpleProfilerMixin,
    BaseAlgorithm,
):
    """
    FlanT5WeightEnsemblingMoEAlgorithm is a class that implements the WeightEnsemblingMoEAlgorithm
    for FlanT5 models. It extends the WeightEnsemblingMoEAlgorithm and CLIPClassificationMixin classes.

    Attributes:
        modelpool (Seq2SeqLMPool): The model pool containing the FlanT5 models.
    """

    modelpool: Seq2SeqLMPool = None

    def __init__(
        self,
        checkpoint: bool = False,
        save_checkpoint: bool = False,
        router_hidden_layers: int = 2,
        init_lambda: float = 0.3,
        batch_reduce: bool = True,
        lr: float = 1e-4,
        optimizer: str = "adam",
        devices: int = 1,
        batch_size: int = 16,
        num_workers: int = 0,
        max_steps: int = 1000,
        use_grad_accumulate: bool = True,
        fast_dev_run: bool = False,
        **kwargs,
    ):
        """
        Initialize the WeightEnsemblingMoEAlgorithm with the given configuration.

        Args:
            algorithm_config (DictConfig): The configuration for the algorithm.
        """
<<<<<<< HEAD
        super().__init__(**kwargs)

    def construct_moe_model(self):
=======
        self.checkpoint = checkpoint
        self.save_checkpoint = save_checkpoint
        self.router_hidden_layers = router_hidden_layers
        self.init_lambda = init_lambda
        self.batch_reduce = batch_reduce
        self.lr = lr
        self.optimizer = optimizer
        self.devices = devices
        self.batch_size = batch_size
        self.num_workers = num_workers
        self.max_steps = max_steps
        self.use_grad_accumulate = use_grad_accumulate
        self.cache_dir = cache_dir
        self.fast_dev_run = fast_dev_run
        super().__init__(**kwargs)

    def construct_moe_model(self) -> WeightEnsemblingMoE:
>>>>>>> 36b7b7e3
        """
        Construct the Mixture of Experts (MoE) model using the models in the model pool.

        Returns:
            WeightEnsemblingMoE: The constructed MoE model.
        """
        base_model = self.modelpool.load_model("_pretrained_")
        expert_models = [
            self.modelpool.load_model(name) for name in self.modelpool.model_names
        ]

        # Merge the models using task arithmetic
        moe_model = task_arithmetic_merge(
            # This function modifies the model in place, so we need to pass a deepcopy
            deepcopy(base_model),
            expert_models,
            scaling_factor=self.init_lambda,
        ).requires_grad_(False)

        print(base_model)

        # Up-scale MLP modules
        num_layer = 12
        encoder_mlp_index = 1
        base_encoder = base_model.encoder
        moe_encoder = moe_model.encoder
        expert_encoders = [m.encoder for m in expert_models]

        for layer_idx in range(num_layer):
            base_mlp = (
                base_encoder.block[layer_idx].layer[encoder_mlp_index].DenseReluDense
            )
            expert_mlps = [
                e.block[layer_idx].layer[encoder_mlp_index].DenseReluDense
                for e in expert_encoders
            ]

            moe_encoder.block[layer_idx].layer[encoder_mlp_index].DenseReluDense = (
                WeightEnsemblingMoE(
                    hidden_size=base_encoder.config.hidden_size,
                    base_model=base_mlp,
                    expert_models=expert_mlps,
                    init_lambda=self.init_lambda,
                    batch_first=True,
                    router_hidden_layers=self.router_hidden_layers,
                    batch_reduce=self.batch_reduce,
                )
            )

        decoder_mlp_index = 2
        base_decoder = base_model.decoder
        moe_decoder = moe_model.decoder
        expert_decoders = [m.decoder for m in expert_models]

        for layer_idx in range(num_layer):
            base_mlp = (
                base_decoder.block[layer_idx].layer[decoder_mlp_index].DenseReluDense
            )
            expert_mlps = [
                e.block[layer_idx].layer[decoder_mlp_index].DenseReluDense
                for e in expert_decoders
            ]

            moe_decoder.block[layer_idx].layer[decoder_mlp_index].DenseReluDense = (
                WeightEnsemblingMoE(
                    hidden_size=base_decoder.config.hidden_size,
                    base_model=base_mlp,
                    expert_models=expert_mlps,
                    init_lambda=self.init_lambda,
                    batch_first=True,
                    router_hidden_layers=self.router_hidden_layers,
                    batch_reduce=self.batch_reduce,
                )
            )

        print(moe_model)
        return moe_model

    @functools.cache
    def get_shuffled_test_loader_iter(self, task: str) -> DataLoader:
        """
        Loader of test dataset for test-time adaptation. labels are not needed.

        Args:
            task (str): The name of the task.

        Returns:
            DataLoader: The data loader for the test dataset.
        """
        # dataloader_kwargs = dict(self.dataloader_kwargs)
        # dataloader_kwargs.update(dict(shuffle=True, collate_fn=default_data_collator))

        dataset = self.modelpool.load_test_dataset(task)
        log.info("get_shuffled_test_loader_iter")
        loader = DataLoader(
            dataset,
            batch_size=self.batch_size,
            shuffle=True,
            num_workers=self.num_workers,
            collate_fn=default_data_collator,
        )
        # loader = DataLoader(dataset, **dataloader_kwargs)
        if self.fabric is not None:
            loader = self.fabric.setup_dataloaders(loader)
        return iter(InfiniteDataLoader(loader))

    def compute_logits(
        self,
        module: Union[T5ForConditionalGeneration],
        batch,
        task: str,
    ) -> Tensor:
        """
        Compute the logits for the given images and task.

        Args:
            module: The model module.
            images (Tensor): The input images.
            task (str): The name of the task.

        Returns:
            Tensor: The computed logits.
        """
        input_ids: Tensor = batch["input_ids"]
        attention_mask: Tensor = batch["attention_mask"]

        # remove padding tokens from the input
        while attention_mask[:, -1].eq(0).all():
            input_ids = input_ids[:, :-1]
            attention_mask = attention_mask[:, :-1]

        outputs = module(
            input_ids=input_ids,
            attention_mask=attention_mask,
            decoder_input_ids=torch.ones(
                input_ids.size(0), 1, dtype=torch.long, device=input_ids.device
            ),
        )
        logits = outputs.logits[:, 0, :]
        return logits

    def test_time_adaptation(self, module):
        """
        Perform test-time adaptation for the given module.

        Args:
            module (WeightEnsemblingMoE): The MoE module to adapt.

        Returns:
            WeightEnsemblingMoE: The adapted MoE module.
        """
        self.on_test_time_adaptation_start()

        # configure optimizer
        if self.optimizer == "adam":
            print([name for name, p in module.named_parameters() if p.requires_grad])
            optimizer = torch.optim.Adam(
                [p for p in module.parameters() if p.requires_grad], lr=self.lr
            )
        else:
            raise ValueError(f"Unsupported optimizer: {self.optimizer}")

        module, optimizer = self.fabric.setup(module, optimizer)

        module.train()
        # module.merge_weights()
        for step_idx in (
            pbar := tqdm(
                range(self.max_steps if not self.is_debug_mode else 1),
                ("[DEBUG MODE] " if self.is_debug_mode else "")
                + "WEMoE Test-time adaptation",
                dynamic_ncols=True,
            )
        ):
            total_loss = 0
            for task in self.modelpool.model_names:
                with self.profile("data loading"):
                    batch = next(self.get_shuffled_test_loader_iter(task))
                with self.profile("forward pass"):
                    logits = self.compute_logits(module, batch, task)
                    logits = logits.mean(dim=0, keepdim=True)
                    loss = entropy_loss(logits)
                    total_loss += loss
                with self.profile("backward pass"):
                    self.fabric.backward(loss, retain_graph=True)

            with self.profile("optimizer step"):
                optimizer.step()
                optimizer.zero_grad()

            metrics = {
                "train/loss": total_loss.item(),
            }
            self.fabric.log_dict(metrics, step=step_idx)
            pbar.set_postfix(metrics)

        log.info(get_memory_usage(f"after adamerging, the memory usage of GPU is:"))
        self.print_profile_summary()
        return module

    def on_test_time_adaptation_start(self):
        """
        Something to do before the test-time adaptation starts. Such as setting up the task-specific heads.
        """
        pass

    def run(self, modelpool: Seq2SeqLMPool, **kwargs):
        """
        Run the WeightEnsemblingMoEAlgorithm to fuse models using Weight Ensembling Mixture of Experts.

        Args:
            modelpool (ModelPool): The pool of models to be fused.

        Returns:
            WeightEnsemblingMoE: The fused MoE model.
        """
        log.info("Fusing models using layer-wise adaptive merging.")
        self.modelpool = modelpool

        with timeit_context("upscaling models to a weight-ensembling MoE model"):
            moe_model = self.construct_moe_model()
            print_parameters(moe_model)

        if self.checkpoint != False:
            log.info(
                f"load checkpoint from {self.checkpoint}, test-time adaptation will be skipped."
            )
            self.load_checkpoint(moe_model, self.checkpoint)
        else:
            with self.profile("test-time adaptation"):
                moe_model = self.test_time_adaptation(moe_model)
            if self.save_checkpoint != False:
                log.info(f"save checkpoint to {self.save_checkpoint}")
                self.save_checkpoint(moe_model, self.save_checkpoint)

            if lightning.fabric.wrappers.is_wrapped(moe_model):
                moe_model = lightning.fabric.wrappers._unwrap_objects(moe_model)

        # enable sample-wise adaptation
        moe_model.batch_reduce = False
        self.print_profile_summary()
        return moe_model<|MERGE_RESOLUTION|>--- conflicted
+++ resolved
@@ -23,15 +23,12 @@
 )
 from fusion_bench.modelpool import Seq2SeqLMPool
 from fusion_bench.models.we_moe import WeightEnsemblingMoE
-<<<<<<< HEAD
 from fusion_bench.utils import print_parameters, timeit_context
 from fusion_bench.utils.data import InfiniteDataLoader
-=======
 from fusion_bench.utils import timeit_context
 from fusion_bench.utils.data import InfiniteDataLoader, load_tensor_from_file
 from fusion_bench.utils.instantiate_utils import instantiate
 from fusion_bench.utils.parameters import print_parameters
->>>>>>> 36b7b7e3
 
 from .entropy_loss import entropy_loss
 from .utils import get_memory_usage
@@ -78,29 +75,9 @@
         Args:
             algorithm_config (DictConfig): The configuration for the algorithm.
         """
-<<<<<<< HEAD
         super().__init__(**kwargs)
 
     def construct_moe_model(self):
-=======
-        self.checkpoint = checkpoint
-        self.save_checkpoint = save_checkpoint
-        self.router_hidden_layers = router_hidden_layers
-        self.init_lambda = init_lambda
-        self.batch_reduce = batch_reduce
-        self.lr = lr
-        self.optimizer = optimizer
-        self.devices = devices
-        self.batch_size = batch_size
-        self.num_workers = num_workers
-        self.max_steps = max_steps
-        self.use_grad_accumulate = use_grad_accumulate
-        self.cache_dir = cache_dir
-        self.fast_dev_run = fast_dev_run
-        super().__init__(**kwargs)
-
-    def construct_moe_model(self) -> WeightEnsemblingMoE:
->>>>>>> 36b7b7e3
         """
         Construct the Mixture of Experts (MoE) model using the models in the model pool.
 
