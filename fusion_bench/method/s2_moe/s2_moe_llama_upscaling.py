import copy
import logging
import os
import time
from copy import deepcopy
from re import U
from typing import TYPE_CHECKING, Dict, List, Tuple  # noqa: F401

import numpy as np
import torch
import torch.nn.functional as F
from joblib import Memory
from omegaconf import OmegaConf
from torch import Tensor, nn
from tqdm.auto import tqdm
from transformers import AutoConfig, AutoModelForCausalLM

from fusion_bench.compat.modelpool.base_pool import DictModelPool
from fusion_bench.method import BaseAlgorithm
from fusion_bench.method.s2_moe.utils import TSVC_utils, TSVM_utils
from fusion_bench.method.simple_average import simple_average
from fusion_bench.mixins.simple_profiler import SimpleProfilerMixin
from fusion_bench.modelpool import BaseModelPool, CausalLMPool
from fusion_bench.models.modeling_s2_moe_llama import (
    S2MoELlamaConfig,
    S2MoELlamaForCausalLM,
)
from fusion_bench.models.modeling_s2_moe_llama.modeling_s2_moe_llama import (
    S2MoELlamaDecoderLayer,
)
from fusion_bench.models.s2_moe.s2moelinear_from_hf_config import (
    S2MoELinear,
    upscale_to_s2moe_linear,
)
from fusion_bench.models.s2_moe.sparse_linear import SparseLinear
from fusion_bench.models.smile_moe.linear_from_module import ExpertNotTrainedError
from fusion_bench.models.smile_moe.utils import _is_all_zeros, svd
from fusion_bench.models.utils import get_attr, set_attr
from fusion_bench.utils.parameters import print_parameters

if TYPE_CHECKING:
    from transformers.models.llama.modeling_llama import LlamaForCausalLM

log = logging.getLogger(__name__)

memory = Memory("outputs/cache", verbose=0)


class S2MoEUpscalingAlgorithmForLlama(
    SimpleProfilerMixin,
    BaseAlgorithm,
):
    _linear_layer_cls = (nn.Linear,)
    _config_mapping = BaseAlgorithm._config_mapping | {
        "device": "device",
        "upscaling_accelerator": "upscaling_accelerator",
        "full_matrices": "full_matrices",
        "top_k": "top_k",
        "routing_use_diff": "routing_use_diff",
        "average_experts": "average_experts",
        "model_path": "model_path",
        "model_save_path": "model_save_path",
        "threshold": "threshold",  # 新增参数
        "use_aparse_expert": "use_aparse_expert",
        "sparsity_ratio": "sparsity_ratio",
    }

    def __init__(
        self,
        *,
        device: str = "cuda",
        upscaling_accelerator: str = None,
        full_matrices: bool = True,
        top_k: int = 2,
        threshold: float = 0.1,  # 新增参数
        routing_use_diff: bool = True,
        average_experts: bool = False,
        model_path: str = None,
        model_save_path: str = None,
        use_aparse_expert: bool = True,
        sparsity_ratio: float = 0.8,
        **kwargs,
    ):
        """
        初始化SmileUpscalingAlgorithm。

        Args:
            device (str): 用于计算的设备。
            upscaling_accelerator (str): 用于SVD计算的设备。
            full_matrices (bool): 是否计算完整大小的U和V矩阵。
            top_k (int): 选择的顶部专家数量。
            threshold (float): 激活任务子空间的阈值。
            routing_use_diff (bool): 是否使用权重差异进行路由。
            average_experts (bool): 是否平均专家。
            model_path (str): 保存/加载模型的路径。
            use_aparse_expert (bool): 是否使用稀疏专家。
            sparsity_ratio (float): 稀疏性比率。
            **kwargs: 额外参数。
        """
        super().__init__()
        self.device = device
        self.upscaling_accelerator = upscaling_accelerator
        self.full_matrices = full_matrices
        self.top_k = top_k
        self.threshold = threshold  # 新增参数
        self.routing_use_diff = routing_use_diff
        self.average_experts = average_experts
        self.model_path = model_path
        self.rout_svd_cache = None
        self.use_aparse_expert = use_aparse_expert
        self.sparsity_ratio = sparsity_ratio
<<<<<<< HEAD
        self.model_save_path = model_save_path
        
=======

>>>>>>> 23bf931e
        for key, value in kwargs.items():
            log.warning(f"Unrecognized argument: {key}")
            setattr(self, key, value)

        # 打印配置
        print(f"=== Config for `{type(self).__name__}` ===")
        print(OmegaConf.to_yaml(self.config))
        print(f"=== Config for `{type(self).__name__}` ===")

    @torch.no_grad()
    def run(self, modelpool: CausalLMPool):
        """
        Executes the upscaling process.

        Args:
            modelpool (ModelPool): The pool of models to be used for upscaling.

        Returns:
            nn.Module: The upscaled model.
        """

        if not isinstance(modelpool, BaseModelPool):
            modelpool = BaseModelPool(modelpool)

        self.modelpool = modelpool

        if self.model_path is not None and os.path.exists(self.model_path):
            log.info(f"Loading model from {self.model_path}")
            model = AutoModelForCausalLM.from_pretrained(self.model_path)
            print_parameters(model)
            return model

        with self.profile("loading model"):
            # load models and move to GPU if available
            with self.profile("load pretrained model"):
                pretrained_model = modelpool.load_model("_pretrained_")
            with self.profile("load fine-tuned model"):
                finetuned_models = [
                    m
                    for m in tqdm(modelpool.models(), total=len(modelpool.model_names))
                ]

            if self.config.device == "cuda" and torch.cuda.is_available():
                pretrained_model = pretrained_model.cuda()
                finetuned_models = [m.cuda() for m in finetuned_models]

        # pretrained_model_orig = copy.deepcopy(pretrained_model)
        pretrained_model, orig_v = memory.cache(
            lambda: self.tsv_m(pretrained_model, finetuned_models)
        )()

        with self.profile("merge model"):
            model = self.merge(pretrained_model, finetuned_models, orig_v)

        self.print_profile_summary()
<<<<<<< HEAD
        if self.config.model_save_path is not None:
            os.makedirs(os.path.dirname(self.config.model_save_path), exist_ok=True)
            log.info(f"Saving model to {self.config.model_save_path}")
            model.save_pretrained(self.config.model_save_path)
        
        for name, module in model.named_modules():
            if isinstance(module, SparseLinear):
                module.apply_pruning_()
=======
        if self.model_path is not None:
            os.makedirs(os.path.dirname(self.model_path), exist_ok=True)
            log.info(f"Saving model to {self.model_path}")
            # save tokenizer
            tokenizer = modelpool.load_tokenizer()
            tokenizer.save_pretrained(self.model_path)
            # save model
            model.save_pretrained(self.model_path)
>>>>>>> 23bf931e
        print_parameters(model)
        return model

    def merge(
        self,
        pretrained_model: nn.Module,
        finetuned_models: List[nn.Module],
        orig_v,
        in_place: bool = True,
    ):
        """
        Merges the pretrained model with the fine-tuned models to create an upscaled model.

        Args:
            pretrained_model (nn.Module): The pretrained model.
            finetuned_models (List[nn.Module]): A list of fine-tuned models.
            in_place (bool): If True, modifies the pretrained model in place. Otherwise, creates a copy.

        Returns:
            nn.Module: The merged model.
        """

        if in_place:
            model = pretrained_model
        else:
            model = deepcopy(pretrained_model)
        print(
            "#############################create model with S2MoELlamaForCausalLM############################"
        )

        pretrained_model_config = self.modelpool.get_model_config("_pretrained_")
        if isinstance(pretrained_model_config, str):
            pretrained_path = pretrained_model_config
        else:
            pretrained_path = pretrained_model_config.get(
                "path", pretrained_model_config["pretrained_model_name_or_path"]
            )
        base_config = AutoConfig.from_pretrained(pretrained_path)
        # print("orig_v: ",orig_v)
        # print("orig_v [0] shape:",orig_v[0].shape)
        # import sys
        # sys.exit()
        model_config = S2MoELlamaConfig(
            num_experts_per_tok=self.top_k,
            num_local_experts=len(finetuned_models),
            use_sparse_expert=self.use_aparse_expert,
            sparsity_ratio=self.sparsity_ratio,
            **base_config.to_dict(),
        )
        model = S2MoELlamaForCausalLM(model_config)
        model.to(dtype=pretrained_model.dtype).to_empty(device="cpu")

        # copy pretrained model weights
        state_dict = model.state_dict()
        pretrained_state_dict = dict(pretrained_model.state_dict())
        for key in list(pretrained_state_dict.keys()):
            if key not in state_dict:
                pretrained_state_dict.pop(key)
        model.load_state_dict(pretrained_state_dict, strict=False)

        pretrained_model_linears = [
            (name, module)
            for name, module in list(pretrained_model.named_modules())[1:-1]
            if isinstance(module, self._linear_layer_cls)
        ]

        # upscale model
        for layer_idx, (name, module) in tqdm(
            enumerate(pretrained_model_linears),
            "Upscaling Modules (layer)",
            dynamic_ncols=True,
        ):
            name_list = name.split(".")
            pretrained_layer = get_attr(pretrained_model, name_list)
            finetuned_layers = [get_attr(m, name_list) for m in finetuned_models]
            target_layer = get_attr(model, name_list)

            try:
                upscale_to_s2moe_linear(
                    base=pretrained_layer,
                    experts=finetuned_layers,
                    target=target_layer,
                    orig_v=orig_v[layer_idx],
                    use_sparse_expert=self.use_aparse_expert,
                    sparsity_ratio=self.sparsity_ratio,
                )
            except ExpertNotTrainedError:
                print(
                    "ExpertNotTrainedError!!!!!!!!!!!!!!!!!!!!!!!!!!!!!!!!!!!!!!!!!!!"
                )
                setattr(
                    target_layer.self_attn,
                    n,
                    getattr(pretrained_layer.self_attn, n),
                )

        # self._upscale_submodules(model, finetuned_models, orig_v)
        return model

    def _upscale_linear_layer(
        self,
        pretrained_model,
        finetuned_models,
        orig_v,
        name: str,
    ):
        """
        通过将其与微调模型中的相应层合并来升级线性层。

        Args:
            pretrained_model (nn.Module): 预训练模型。
            finetuned_models (List[nn.Module]): 微调模型列表。
            name (str): 要升级的线性层的名称。
        """
        config = self.config

        name_list = name.split(".")
        module = get_attr(pretrained_model, name_list)
        # module_orig = get_attr(pretrained_model_orig, name_list)
        experts = [get_attr(m, name_list) for m in finetuned_models]
        try:
            moe_linear = S2MoELinear(
                module,
                experts,
                top_k=config.top_k,
                threshold=config.threshold,  # 新增参数
                routing_use_diff=self.routing_use_diff,
                full_matrices=self.full_matrices,
                orig_v=orig_v,
                upscaling_accelerator=self.upscaling_accelerator,
            )
        except ExpertNotTrainedError:
            print(f"skip {name} because the experts are not trained.")
            return
        set_attr(pretrained_model, name_list, moe_linear)
        # 从微调模型中移除原始模块以节省内存
        for m in finetuned_models:
            set_attr(m, name_list, None)

    def _average_experts(self, pretarined_model, finetuned_models, name: str):
        """
        Average the experts for a given layer.

        Args:
            pretarined_model (nn.Module): The pretrained model.
            finetuned_models (List[nn.Module]): A list of fine-tuned models.
            name (str): The name of the layer to average.
        """
        name_list = name.split(".")
        experts = [get_attr(m, name_list) for m in finetuned_models]
        averaged_module = simple_average(experts)
        set_attr(pretarined_model, name_list, averaged_module)

    def _upscale_submodules(
        self,
        pretrained_model: nn.Module,
        finetuned_models: List[nn.Module],
        orig_v,
        tqdm_desc: str = "Upscaling Linear Modules",
    ):
        """
        Upscales the submodules of the pretrained model by merging them with the corresponding submodules from the fine-tuned models.

        Args:
            pretrained_model (nn.Module): The pretrained model.
            finetuned_models (List[nn.Module]): A list of fine-tuned models.
            tqdm_desc (str): Description for the tqdm progress bar.
        """
        config = self.config
        i = 0
        for name, module in tqdm(
            list(tuple(pretrained_model.named_modules()))[1:-1],
            tqdm_desc,
            leave=False,
            dynamic_ncols=True,
        ):
            if isinstance(module, self._linear_layer_cls):
                self._upscale_linear_layer(
                    pretrained_model=pretrained_model,
                    orig_v=orig_v[i],
                    finetuned_models=finetuned_models,
                    name=name,
                )
                i += 1
            elif config.average_experts and len(tuple(module.named_modules())) == 1:
                # if the module is a leaf module, we perform a parameter average
                self._average_experts(pretrained_model, finetuned_models, name)

    def tsv_m(self, pretrained_model, finetuned_models):
        """
        使用任务奇异向量合并(Task Singular Vector Merge)方法创建合并模型

        Args:
            pretrained_model: 预训练模型
            finetuned_models: 微调模型列表

        Returns:
            合并后的模型(在原预训练模型基础上修改)
        """

        ft_model_length = len(finetuned_models)
        sv_reduction = 1.0 / ft_model_length  # 根据模型数量确定压缩比例

        # 预先获取所有线性层模块，避免重复遍历
        linear_modules = [
            (name, module)
            for name, module in list(pretrained_model.named_modules())[1:-1]
            if isinstance(module, self._linear_layer_cls)
        ]

        # 如果需要平均专家，处理非线性层
        non_linear_modules = [
            (name, module)
            for name, module in list(pretrained_model.named_modules())
            if not isinstance(module, self._linear_layer_cls)
            and len(tuple(module.named_modules())) == 1
        ]
        for name, _ in tqdm(non_linear_modules, desc="处理非线性层"):
            if name == "model.embed_tokens":
                continue
            self._average_experts(pretrained_model, finetuned_models, name)

        # 使用tqdm显示进度
        orig_v = []
        for name, module in tqdm(linear_modules, desc="使用TSV合并线性层"):
            name_list = name.split(".")
            pretrained_module = get_attr(pretrained_model, name_list)
            expert_modules = [get_attr(m, name_list) for m in finetuned_models]

            # 计算权重差异
            weight_diffs = [
                expert.weight - pretrained_module.weight for expert in expert_modules
            ]

            # 检查是否所有差异都为零
            if _is_all_zeros(weight_diffs):
                continue

            with torch.no_grad():
                # 使用compute_svd_and_compress函数处理每个差异矩阵
                svd_results = []
                svd_orig = []
                for i, diff in enumerate(weight_diffs):
                    # 将差异矩阵移至指定设备以加速计算
                    device = self.upscaling_accelerator or diff.device
                    diff = diff.to(device)
                    # 使用TSVC_utils中的函数计算SVD并压缩
                    _, u, s, v, U, S, V = TSVC_utils.compute_svd_and_compress(
                        None, diff, sv_reduction
                    )
                    # 将结果存储在列表中
                    svd_results.append((u, s, v))
                    svd_orig.append((U, S, V))

                # 参考TSVM_utils中的方法合并SVD结果

                # svd_results -> num_experts x 3 x rank_of_router x in_features
                all_u = [result[0] for result in svd_results]
                all_s = [result[1] for result in svd_results]
                all_v = [result[2] for result in svd_results]

                # orig_v -> num of layers x num_experts x 3 x rank_of_router x in_features?????????
                orig_v.append(torch.stack(all_v, dim=0))
                # svd_results = [all_u,all_s,all_v]
                # 创建一个与第一个专家的U矩阵形状相同的全零张量
                concat_u = torch.zeros_like(U, device=all_u[0].device)

                reduced_index_u = int(svd_orig[0][0].shape[1] * sv_reduction)

                # 将每个专家的U矩阵放在特定的索引位置上
                for i, u_tensor in enumerate(all_u):
                    concat_u[:, i * reduced_index_u : (i + 1) * reduced_index_u] = (
                        u_tensor[:, :reduced_index_u]
                    )

                # 修改：使用TSVM_utils.py中的方式构建S矩阵
                # 创建一个与第一个专家的S矩阵形状相同的全零张量

                concat_s = torch.zeros_like(S, device=all_s[0].device)
                reduced_index_s = int(svd_orig[0][1].shape[0] * sv_reduction)

                # 将每个专家的S矩阵放在特定的索引位置上
                for i, s_tensor in enumerate(all_s):
                    concat_s[i * reduced_index_s : (i + 1) * reduced_index_s] = (
                        s_tensor[:reduced_index_s]
                    )

                # 修改：使用TSVM_utils.py中的方式构建V矩阵
                # 创建一个与第一个专家的V矩阵形状相同的全零张量
                concat_v = torch.zeros_like(V, device=all_v[0].device)
                reduced_index_v = int(svd_orig[0][2].shape[1] * sv_reduction)
                # 将每个专家的V矩阵放在特定的索引位置上
                for i, v_tensor in enumerate(all_v):
                    concat_v[:, i * reduced_index_v : (i + 1) * reduced_index_v] = (
                        v_tensor[:, :reduced_index_v]
                    )

                # 使用TSVM_utils中的方法重新计算SVD以获得更好的合并效果
                u_u, s_u, v_u = torch.linalg.svd(concat_u, full_matrices=False)
                u_v, s_v, v_v = torch.linalg.svd(concat_v.T, full_matrices=False)
                # 使用multi_dot构建最终权重
                reconstructed_weight = torch.linalg.multi_dot(
                    (
                        u_u,
                        v_u,
                        torch.diag(concat_s),
                        u_v,
                        v_v,
                    )
                )

                # 更新预训练模型权重
                reconstructed_weight = reconstructed_weight.to(
                    pretrained_module.weight.device
                )
                pretrained_module.weight.data.add_(reconstructed_weight)

                # 打印日志信息
                # if logging.getLogger().level <= logging.DEBUG:
                #     log.debug(f"更新模块 {name} 的权重，权重差异范数: {torch.norm(reconstructed_weight)}")
                # else:
                #     log.info(f"已更新模块 {name}")

        # 如果需要平均专家，处理非线性层
        if self.average_experts:
            non_linear_modules = [
                (name, module)
                for name, module in pretrained_model.named_modules()
                if not isinstance(module, self._linear_layer_cls)
                and len(tuple(module.named_modules())) == 1
            ]

            for name, _ in tqdm(non_linear_modules, desc="处理非线性层"):
                self._average_experts(pretrained_model, finetuned_models, name)
        return pretrained_model, orig_v<|MERGE_RESOLUTION|>--- conflicted
+++ resolved
@@ -109,12 +109,8 @@
         self.rout_svd_cache = None
         self.use_aparse_expert = use_aparse_expert
         self.sparsity_ratio = sparsity_ratio
-<<<<<<< HEAD
         self.model_save_path = model_save_path
         
-=======
-
->>>>>>> 23bf931e
         for key, value in kwargs.items():
             log.warning(f"Unrecognized argument: {key}")
             setattr(self, key, value)
@@ -170,7 +166,6 @@
             model = self.merge(pretrained_model, finetuned_models, orig_v)
 
         self.print_profile_summary()
-<<<<<<< HEAD
         if self.config.model_save_path is not None:
             os.makedirs(os.path.dirname(self.config.model_save_path), exist_ok=True)
             log.info(f"Saving model to {self.config.model_save_path}")
@@ -179,16 +174,6 @@
         for name, module in model.named_modules():
             if isinstance(module, SparseLinear):
                 module.apply_pruning_()
-=======
-        if self.model_path is not None:
-            os.makedirs(os.path.dirname(self.model_path), exist_ok=True)
-            log.info(f"Saving model to {self.model_path}")
-            # save tokenizer
-            tokenizer = modelpool.load_tokenizer()
-            tokenizer.save_pretrained(self.model_path)
-            # save model
-            model.save_pretrained(self.model_path)
->>>>>>> 23bf931e
         print_parameters(model)
         return model
 
