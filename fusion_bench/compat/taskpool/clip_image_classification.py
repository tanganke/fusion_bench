--- conflicted
+++ resolved
@@ -189,13 +189,9 @@
         if "average" not in report:
             report["average"] = {}
             accuracies = [
-<<<<<<< HEAD
-                value["accuracy"] for key, value in report.items() if "accuracy" in value
-=======
                 value["accuracy"]
                 for key, value in report.items()
                 if "accuracy" in value
->>>>>>> 953f9bb3
             ]
             if len(accuracies) > 0:
                 average_accuracy = sum(accuracies) / len(accuracies)
